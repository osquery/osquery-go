package osquery

import (
	"context"
	"fmt"
	"sync"
	"time"

	"github.com/apache/thrift/lib/go/thrift"

	"github.com/osquery/osquery-go/gen/osquery"
	"github.com/osquery/osquery-go/transport"
	"github.com/pkg/errors"
)

type OsqueryPlugin interface {
	// Name is the name used to refer to the plugin (eg. the name of the
	// table the plugin implements).
	Name() string
	// RegistryName is which "registry" the plugin should be added to.
	// Valid names are ["config", "logger", "table"].
	RegistryName() string
	// Routes returns the detailed information about the interface exposed
	// by the plugin. See the example plugins for samples.
	Routes() osquery.ExtensionPluginResponse
	// Ping implements a health check for the plugin. If the plugin is in a
	// healthy state, StatusOK should be returned.
	Ping() osquery.ExtensionStatus
	// Call requests the plugin to perform its defined behavior, returning
	// a response containing the result.
	Call(context.Context, osquery.ExtensionPluginRequest) osquery.ExtensionResponse
	// Shutdown alerts the plugin to stop.
	Shutdown()
}

type ExtensionManager interface {
	Close()
	Ping() (*osquery.ExtensionStatus, error)
	Call(registry, item string, req osquery.ExtensionPluginRequest) (*osquery.ExtensionResponse, error)
	Extensions() (osquery.InternalExtensionList, error)
	RegisterExtension(info *osquery.InternalExtensionInfo, registry osquery.ExtensionRegistry) (*osquery.ExtensionStatus, error)
	DeregisterExtension(uuid osquery.ExtensionRouteUUID) (*osquery.ExtensionStatus, error)
	Options() (osquery.InternalOptionList, error)
	Query(sql string) (*osquery.ExtensionResponse, error)
	GetQueryColumns(sql string) (*osquery.ExtensionResponse, error)
}

const defaultTimeout = 1 * time.Second
const defaultPingInterval = 5 * time.Second

// ExtensionManagerServer is an implementation of the full ExtensionManager
// API. Plugins can register with an extension manager, which handles the
// communication with the osquery process.
type ExtensionManagerServer struct {
	name         string
	version      string
	sockPath     string
	serverClient ExtensionManager
	registry     map[string](map[string]OsqueryPlugin)
	server       thrift.TServer
	transport    thrift.TServerTransport
	timeout      time.Duration
	pingInterval time.Duration // How often to ping osquery server
	mutex        sync.Mutex
	uuid         osquery.ExtensionRouteUUID
	started      bool // Used to ensure tests wait until the server is actually started
}

// validRegistryNames contains the allowable RegistryName() values. If a plugin
// attempts to register with another value, the program will panic.
var validRegistryNames = map[string]bool{
	"table":       true,
	"logger":      true,
	"config":      true,
	"distributed": true,
}

type ServerOption func(*ExtensionManagerServer)

func ExtensionVersion(version string) ServerOption {
	return func(s *ExtensionManagerServer) {
		s.version = version
	}
}

func ServerTimeout(timeout time.Duration) ServerOption {
	return func(s *ExtensionManagerServer) {
		s.timeout = timeout
	}
}

func ServerPingInterval(interval time.Duration) ServerOption {
	return func(s *ExtensionManagerServer) {
		s.pingInterval = interval
	}
}

// ServerSideConnectivityCheckInterval Sets a thrift package variable for the ticker
// interval used by connectivity check in thrift compiled TProcessorFunc implementations.
// See the thrift docs for more information
func ServerConnectivityCheckInterval(interval time.Duration) ServerOption {
	return func(s *ExtensionManagerServer) {
		s.mutex.Lock()
		defer s.mutex.Unlock()

		thrift.ServerConnectivityCheckInterval = interval
	}
}

// WithClient sets the server to use an existing ExtensionManagerClient
// instead of creating a new one.
func WithClient(client ExtensionManager) ServerOption {
	return func(s *ExtensionManagerServer) {
		s.serverClient = client
	}
}

// MaxSocketPathCharacters is set to 97 because a ".12345" uuid is added to the socket down stream
// if the provided socket is greater than 97 we may exceed the limit of 103 (104 causes an error)
// why 103 limit? https://unix.stackexchange.com/questions/367008/why-is-socket-path-length-limited-to-a-hundred-chars
const MaxSocketPathCharacters = 97

// NewExtensionManagerServer creates a new extension management server
// communicating with osquery over the socket at the provided path. If
// resolving the address or connecting to the socket fails, this function will
// error.
func NewExtensionManagerServer(name string, sockPath string, opts ...ServerOption) (*ExtensionManagerServer, error) {

	if len(sockPath) > MaxSocketPathCharacters {
		return nil, errors.Errorf("socket path %s (%d characters) exceeded the maximum socket path character length of %d", sockPath, len(sockPath), MaxSocketPathCharacters)
	}

	// Initialize nested registry maps
	registry := make(map[string](map[string]OsqueryPlugin))
	for reg := range validRegistryNames {
		registry[reg] = make(map[string]OsqueryPlugin)
	}

	manager := &ExtensionManagerServer{
		name:         name,
		sockPath:     sockPath,
		registry:     registry,
		timeout:      defaultTimeout,
		pingInterval: defaultPingInterval,
	}

	for _, opt := range opts {
		opt(manager)
	}

<<<<<<< HEAD
	serverClient, err := NewClient(sockPath, manager.timeout)
	if err != nil {
		if serverClient != nil {
			serverClient.Close()
		}
		return nil, err
=======
	if manager.serverClient == nil {
		serverClient, err := NewClient(sockPath, manager.timeout)
		if err != nil {
			return nil, err
		}
		manager.serverClient = serverClient
>>>>>>> 21907626
	}

	return manager, nil
}

// RegisterPlugin adds one or more OsqueryPlugins to this extension manager.
func (s *ExtensionManagerServer) RegisterPlugin(plugins ...OsqueryPlugin) {
	s.mutex.Lock()
	defer s.mutex.Unlock()
	for _, plugin := range plugins {
		if !validRegistryNames[plugin.RegistryName()] {
			panic("invalid registry name: " + plugin.RegistryName())
		}
		s.registry[plugin.RegistryName()][plugin.Name()] = plugin
	}
}

func (s *ExtensionManagerServer) genRegistry() osquery.ExtensionRegistry {
	registry := osquery.ExtensionRegistry{}
	for regName := range s.registry {
		registry[regName] = osquery.ExtensionRouteTable{}
		for _, plugin := range s.registry[regName] {
			registry[regName][plugin.Name()] = plugin.Routes()
		}
	}
	return registry
}

// Start registers the extension plugins and begins listening on a unix socket
// for requests from the osquery process. All plugins should be registered with
// RegisterPlugin() before calling Start().
func (s *ExtensionManagerServer) Start() error {
	var server thrift.TServer
	err := func() error {
		s.mutex.Lock()
		defer s.mutex.Unlock()
		registry := s.genRegistry()

		stat, err := s.serverClient.RegisterExtension(
			&osquery.InternalExtensionInfo{
				Name:    s.name,
				Version: s.version,
			},
			registry,
		)

		if err != nil {
			return errors.Wrap(err, "registering extension")
		}
		if stat.Code != 0 {
			return errors.Errorf("status %d registering extension: %s", stat.Code, stat.Message)
		}
		s.uuid = stat.UUID

		listenPath := fmt.Sprintf("%s.%d", s.sockPath, stat.UUID)

		processor := osquery.NewExtensionProcessor(s)

		s.transport, err = transport.OpenServer(listenPath, s.timeout)
		if err != nil {
			openError := errors.Wrapf(err, "opening server socket (%s)", listenPath)
			_, err = s.serverClient.DeregisterExtension(stat.UUID)
			if err != nil {
				return errors.Wrapf(err, "deregistering extension - follows %s", openError.Error())
			}
			return openError
		}

		s.server = thrift.NewTSimpleServer2(processor, s.transport)
		server = s.server

		s.started = true

		return nil
	}()

	if err != nil {
		return err
	}

	return server.Serve()
}

// Run starts the extension manager and runs until osquery calls for a shutdown
// or the osquery instance goes away.
func (s *ExtensionManagerServer) Run() error {
	errc := make(chan error)
	go func() {
		errc <- s.Start()
	}()

	// Watch for the osquery process going away. If so, initiate shutdown.
	go func() {
		for {
			time.Sleep(s.pingInterval)

			status, err := s.serverClient.Ping()
			if err != nil {
				errc <- errors.Wrap(err, "extension ping failed")
				break
			}
			if status.Code != 0 {
				errc <- errors.Errorf("ping returned status %d", status.Code)
				break
			}
		}
	}()

	err := <-errc
	if err := s.Shutdown(context.Background()); err != nil {
		return err
	}
	return err
}

// Ping implements the basic health check.
func (s *ExtensionManagerServer) Ping(ctx context.Context) (*osquery.ExtensionStatus, error) {
	return &osquery.ExtensionStatus{Code: 0, Message: "OK"}, nil
}

// Call routes a call from the osquery process to the appropriate registered
// plugin.
func (s *ExtensionManagerServer) Call(ctx context.Context, registry string, item string, request osquery.ExtensionPluginRequest) (*osquery.ExtensionResponse, error) {
	subreg, ok := s.registry[registry]
	if !ok {
		return &osquery.ExtensionResponse{
			Status: &osquery.ExtensionStatus{
				Code:    1,
				Message: "Unknown registry: " + registry,
			},
		}, nil
	}

	plugin, ok := subreg[item]
	if !ok {
		return &osquery.ExtensionResponse{
			Status: &osquery.ExtensionStatus{
				Code:    1,
				Message: "Unknown registry item: " + item,
			},
		}, nil
	}

	response := plugin.Call(context.Background(), request)
	return &response, nil
}

// Shutdown deregisters the extension, stops the server and closes all sockets.
func (s *ExtensionManagerServer) Shutdown(ctx context.Context) (err error) {
	s.mutex.Lock()
	defer s.mutex.Unlock()
	stat, err := s.serverClient.DeregisterExtension(s.uuid)
	err = errors.Wrap(err, "deregistering extension")
	if err == nil && stat.Code != 0 {
		err = errors.Errorf("status %d deregistering extension: %s", stat.Code, stat.Message)
	}
	s.serverClient.Close()
	if s.server != nil {
		server := s.server
		s.server = nil
		// Stop the server asynchronously so that the current request
		// can complete. Otherwise, this is vulnerable to deadlock if a
		// shutdown request is being processed when shutdown is
		// explicitly called.
		go func() {
			server.Stop()
		}()
	}

	return
}

// Useful for testing
func (s *ExtensionManagerServer) waitStarted() {
	for {
		s.mutex.Lock()
		started := s.started
		s.mutex.Unlock()
		if started {
			time.Sleep(10 * time.Millisecond)
			break
		}
	}
}<|MERGE_RESOLUTION|>--- conflicted
+++ resolved
@@ -148,21 +148,16 @@
 		opt(manager)
 	}
 
-<<<<<<< HEAD
-	serverClient, err := NewClient(sockPath, manager.timeout)
-	if err != nil {
-		if serverClient != nil {
-			serverClient.Close()
-		}
-		return nil, err
-=======
 	if manager.serverClient == nil {
 		serverClient, err := NewClient(sockPath, manager.timeout)
 		if err != nil {
+      if serverClient != nil {
+			  serverClient.Close()
+		  }
+
 			return nil, err
 		}
 		manager.serverClient = serverClient
->>>>>>> 21907626
 	}
 
 	return manager, nil
